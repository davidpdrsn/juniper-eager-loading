--- conflicted
+++ resolved
@@ -116,13 +116,8 @@
                 #context,
                 #join_model_impl,
             > for #struct_name {
-<<<<<<< HEAD
-                type ChildId = #child_id;
                 type FieldArguments = ();
 
-                #child_ids_impl
-=======
->>>>>>> d93aecc9
                 #load_children_impl
                 #is_child_of_impl
                 #association_impl
@@ -216,9 +211,6 @@
         let join_model = &data.join_model;
         let model_id_field = data.model_id_field();
         let inner_type = &data.inner_type;
-        let child_id_type = quote! {
-            <#inner_type as juniper_eager_loading::GraphqlNodeForModel>::Id
-        };
 
         let load_children_impl = match data.association_type {
             HasOne => {
@@ -229,11 +221,8 @@
                         .collect::<Vec<_>>();
                     let ids = juniper_eager_loading::unique(ids);
 
-                    let child_models = <
-                        <#inner_type as juniper_eager_loading::GraphqlNodeForModel>::Model
-                        as
-                        juniper_eager_loading::LoadFrom<#child_id_type>
-                    >::load(&ids, db)?;
+                    let child_models: Vec<<#inner_type as juniper_eager_loading::GraphqlNodeForModel>::Model> =
+                        juniper_eager_loading::LoadFrom::load(&ids, field_args, db)?;
 
                     Ok(juniper_eager_loading::LoadChildrenOutput::ChildModels(child_models))
                 }
@@ -247,11 +236,8 @@
                         .collect::<Vec<_>>();
                     let ids = juniper_eager_loading::unique(ids);
 
-                    let child_models = <
-                        <#inner_type as juniper_eager_loading::GraphqlNodeForModel>::Model
-                        as
-                        juniper_eager_loading::LoadFrom<#child_id_type>
-                    >::load(&ids, db)?;
+                    let child_models: Vec<<#inner_type as juniper_eager_loading::GraphqlNodeForModel>::Model> =
+                        juniper_eager_loading::LoadFrom::load(&ids, field_args, db)?;
 
                     Ok(juniper_eager_loading::LoadChildrenOutput::ChildModels(child_models))
                 }
@@ -269,11 +255,8 @@
                 };
 
                 quote! {
-                    let child_models = <
-                        <#inner_type as juniper_eager_loading::GraphqlNodeForModel>::Model
-                        as
-                        juniper_eager_loading::LoadFrom<Self::Model, Self::FieldArguments>
-                    >::load(&models, field_args, db)?;
+                    let child_models: Vec<<#inner_type as juniper_eager_loading::GraphqlNodeForModel>::Model> =
+                        juniper_eager_loading::LoadFrom::load(&models, field_args, db)?;
 
                     #filter
 
@@ -293,19 +276,13 @@
                 };
 
                 quote! {
-                    let join_models = <
-                        #join_model
-                        as
-                        juniper_eager_loading::LoadFrom<Self::Model, Self::FieldArguments>
-                    >::load(&models, field_args, db)?;
+                    let join_models: Vec<#join_model> =
+                        juniper_eager_loading::LoadFrom::load(&models, field_args, db)?;
 
                     #filter
 
-                    let child_models = <
-                        <#inner_type as juniper_eager_loading::GraphqlNodeForModel>::Model
-                        as
-                        juniper_eager_loading::LoadFrom<#join_model, Self::FieldArguments>
-                    >::load(&join_models, field_args, db)?;
+                    let child_models: Vec<<#inner_type as juniper_eager_loading::GraphqlNodeForModel>::Model> =
+                        juniper_eager_loading::LoadFrom::load(&join_models, field_args, db)?;
 
                     let mut child_and_join_model_pairs = Vec::new();
                     for join_model in join_models {
@@ -329,65 +306,9 @@
             #[allow(unused_variables)]
             fn load_children(
                 models: &[Self::Model],
+                field_args: &Self::FieldArguments,
                 db: &Self::Connection,
-                field_args: &Self::FieldArguments,
             ) -> Result<
-<<<<<<< HEAD
-                juniper_eager_loading::LoadResult<
-                    Self::ChildId,
-                    (<#inner_type as juniper_eager_loading::GraphqlNodeForModel>::Model, #join_model)
-                >,
-                Self::Error,
-            > {
-                #child_ids_impl
-            }
-        }
-    }
-
-    fn load_children_impl(&self, data: &FieldDeriveData) -> TokenStream {
-        let normalize_ids = self.normalize_ids(data);
-        let inner_type = &data.inner_type;
-        let child_id_type = quote! {
-            <#inner_type as juniper_eager_loading::GraphqlNodeForModel>::Id
-        };
-
-        quote! {
-            fn load_children(
-                ids: &[Self::ChildId],
-                db: &Self::Connection,
-                field_args: &Self::FieldArguments,
-            ) -> Result<Vec<<#inner_type as juniper_eager_loading::GraphqlNodeForModel>::Model>, Self::Error> {
-                #normalize_ids
-                <
-                    <#inner_type as juniper_eager_loading::GraphqlNodeForModel>::Model
-                    as
-                    juniper_eager_loading::LoadFrom<#child_id_type, Self::FieldArguments>
-                >::load(&ids, field_args, db)
-            }
-        }
-    }
-
-    fn normalize_ids(&self, data: &FieldDeriveData) -> TokenStream {
-        match data.association_type {
-            AssociationType::HasOne => {
-                quote! {}
-            }
-            AssociationType::OptionHasOne => {
-                quote! {
-                    let ids = ids
-                        .into_iter()
-                        .filter_map(|id| id .as_ref())
-                        .cloned()
-                        .collect::<Vec<_>>();
-                    let ids = juniper_eager_loading::unique(ids);
-                }
-            }
-            AssociationType::HasMany | AssociationType::HasManyThrough => {
-                quote! {
-                    let ids = ids.iter().flatten().cloned().collect::<Vec<_>>();
-                    let ids = juniper_eager_loading::unique(ids);
-                }
-=======
                 juniper_eager_loading::LoadChildrenOutput<
                     <#inner_type as juniper_eager_loading::GraphqlNodeForModel>::Model,
                     #join_model
@@ -395,7 +316,6 @@
                 Self::Error,
             > {
                 #load_children_impl
->>>>>>> d93aecc9
             }
         }
     }
@@ -442,11 +362,12 @@
         };
 
         quote! {
-<<<<<<< HEAD
-            fn is_child_of(node: &Self, child: &(#inner_type, &#join_model), _: &Self::FieldArguments) -> bool {
-=======
-            fn is_child_of(node: &Self, child: &#inner_type, join_model: &#join_model) -> bool {
->>>>>>> d93aecc9
+            fn is_child_of(
+                node: &Self,
+                child: &#inner_type,
+                join_model: &#join_model,
+                _field_args: &Self::FieldArguments,
+            ) -> bool {
                 #is_child_of_impl
             }
         }
@@ -655,7 +576,6 @@
 }
 
 #[derive(Debug)]
-#[allow(dead_code)]
 struct FieldDeriveData {
     foreign_key_field: TokenStream,
     foreign_key_optional: bool,
