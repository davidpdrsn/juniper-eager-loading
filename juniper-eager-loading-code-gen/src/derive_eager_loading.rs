--- conflicted
+++ resolved
@@ -338,12 +338,9 @@
     fn load_children_impl(&self, data: &FieldDeriveData) -> TokenStream {
         let normalize_ids = self.normalize_ids(data);
         let inner_type = &data.inner_type;
-<<<<<<< HEAD
-=======
         let child_id_type = quote! {
             <#inner_type as juniper_eager_loading::GraphqlNodeForModel>::Id
         };
->>>>>>> 658a295f
 
         quote! {
             fn load_children(
